language: python
python:
  #  - "3.3" - Removed, travis CI don`t support this version actually
  #  - "3.4"
  - "3.5"
  - "3.6"
  - "3.7-dev"

# command to install dependencies
install:
  - pip install -r requirements_dev.txt
# command to run tests
script:
<<<<<<< HEAD
- make test

before_deploy: sed -i "s/__version__ = \".*\"/__version__ = \"$TRAVIS_TAG\"/g" azkaban_cli/__version__.py

deploy:
  provider: pypi
  user: $PYPI_USER
  password: $PYPI_PASSWORD
  distributions: dist
  on:
    branch: master
    tags: true
    condition: $TRAVIS_PYTHON_VERSION = "3.6"
    skip_cleanup: true
    skip_existing: true
=======
  - make test
>>>>>>> 6d795708
<|MERGE_RESOLUTION|>--- conflicted
+++ resolved
@@ -11,7 +11,6 @@
   - pip install -r requirements_dev.txt
 # command to run tests
 script:
-<<<<<<< HEAD
 - make test
 
 before_deploy: sed -i "s/__version__ = \".*\"/__version__ = \"$TRAVIS_TAG\"/g" azkaban_cli/__version__.py
@@ -26,7 +25,4 @@
     tags: true
     condition: $TRAVIS_PYTHON_VERSION = "3.6"
     skip_cleanup: true
-    skip_existing: true
-=======
-  - make test
->>>>>>> 6d795708
+    skip_existing: true