--- conflicted
+++ resolved
@@ -562,7 +562,6 @@
 
     return response
 
-<<<<<<< HEAD
 def fetch_execution_job_log_request(session, host, session_id, exec_id, jobid, offset, length):
     """Fetches the correponding job logs.
 
@@ -582,36 +581,43 @@
      and has a length of 1000 (less if the remaining log is less than 1000 long)
     :type length: str
     :raises FetchExecutionJobsLogError: when Azkaban api returns error in response
-=======
-
-def resume_flow_execution(session, host, session_id, exec_id):
-    """Resume a flow execution request for the Azkaban API
-
-    :param session: A session for creating the request
-    :type session: requests.Session
-    :param str host: Hostname where the request should go
-    :param str session_id: An id that the user should have when is logged in
-    :param str exec_id: Execution id to be fetched
-    :return: The response from the request made
-    :rtype: requests.Response
-    :raises requests.exceptions.ConnectionError: if cannot connect to host
->>>>>>> 477eb945
     """
 
     response = session.get(
         host + '/executor',
         params={
             u'session.id': session_id,
-<<<<<<< HEAD
             u'ajax': 'fetchExecJobLogs',
             u'execid': exec_id,
             u'jobId': jobid,
             u'offset': offset,
             u'length': length
-=======
+        }
+    )
+
+    logging.debug("Response: \n%s", response.text)
+
+    return response
+
+def resume_flow_execution(session, host, session_id, exec_id):
+    """Resume a flow execution request for the Azkaban API
+
+    :param session: A session for creating the request
+    :type session: requests.Session
+    :param str host: Hostname where the request should go
+    :param str session_id: An id that the user should have when is logged in
+    :param str exec_id: Execution id to be fetched
+    :return: The response from the request made
+    :rtype: requests.Response
+    :raises requests.exceptions.ConnectionError: if cannot connect to host
+    """
+    
+    response = session.get(
+        host + '/executor',
+        params={
+            u'session.id': session_id,
             u'ajax': 'resumeFlow',
             u'execid': exec_id
->>>>>>> 477eb945
         }
     )
 
