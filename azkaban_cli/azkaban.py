# -*- coding: utf-8 -*-

from __future__ import absolute_import
from azkaban_cli.exceptions import (
    NotLoggedOnError,
    SessionError,
    LoginError,
    UploadError,
    ScheduleError,
    FetchFlowsError,
    FetchScheduleError,
    UnscheduleError,
    ExecuteError,
    CreateError
)
from shutil import make_archive
from urllib3.exceptions import InsecureRequestWarning
import azkaban_cli.api as api
import json
import logging
import os
import requests
import urllib3

class Azkaban(object):
    def __init__(self):
        # Session ignoring SSL verify requests
        session = requests.Session()
        session.verify = False
        urllib3.disable_warnings(InsecureRequestWarning)

        self.__session = session
        self.__host = None
        self.__user = None
        self.__session_id = None

    def __validate_host(self, host):
        valid_host = host

        while valid_host.endswith(u'/'):
            valid_host = valid_host[:-1]

        return valid_host

    def __check_if_logged(self):
        if not self.__session_id:
            raise NotLoggedOnError()

    def __catch_login_html(self, response):
        if "  <script type=\"text/javascript\" src=\"/js/azkaban/view/login.js\"></script>" in response.text.splitlines():
            raise SessionError(response.text)

    def __catch_response_status_error(self, exception, response_json):
        response_status = response_json.get('status')
        if response_status == u'error':
            error_msg = response_json[u'message']
            raise exception(error_msg)

    def __catch_response_error_msg(self, exception, response_json):
        if u'error' in response_json.keys():
            error_msg = response_json[u'error']
            if error_msg == "session":
                raise SessionError(error_msg)
            raise exception(error_msg)

    def __catch_empty_response(self, exception, response_json):
        if response_json == {}:
            raise exception('Empty response')

    def __catch_login_text(self, response):
        if response.text == "Login error. Need username and password":
            raise SessionError(response.text)
    
    def __catch_login(self, response):
        self.__catch_login_text(response)
        self.__catch_login_html(response)

    def __catch_response_error(self, response, exception):
        self.__catch_login(response)

        response_json = response.json()

        self.__catch_response_error_msg(exception, response_json)
        self.__catch_response_status_error(exception, response_json)
        self.__catch_empty_response(exception, response_json)

    def get_logged_session(self):
        """Method for return the host and session id of the logged session saved on the class

        :return: A dictionary containing host and session_id as keys
        :rtype: dict
        """

        logged_session = {
            u'host': self.__host,
            u'user': self.__user,
            u'session_id': self.__session_id
        }

        return logged_session

    def set_logged_session(self, host, user, session_id):
        """Method for set host, user and session_id, attributes of the class

        :param str host: Azkaban hostname
        :param str user: Azkaban username
        :param str session_id: session.id received from a login request
        """

        self.__host = host
        self.__user = user
        self.__session_id = session_id

    def logout(self):
        """Logout command, intended to clear the host, user and session_id attributes from the class"""

        self.set_logged_session(None, None, None)

    def login(self, host, user, password):
        """Login command, intended to make the request to Azkaban and treat the response properly

        This method validate the host, make the request to Azkaban, and evaluate the response. If host, user or
        password is wrong or could not connect to host, it returns false and do not change the host and session_id
        attribute from the class. If everything is fine, saves the new session_id and corresponding host as attributes
        in the class and returns True

        :param str host: Azkaban hostname
        :param str user: Username to login
        :param str password: Password from user
        :raises LoginError: when Azkaban api returns error in response
        """

        valid_host = self.__validate_host(host)

        response = api.login_request(self.__session, valid_host, user, password)

        self.__catch_response_error(response, LoginError)

        response_json = response.json()
        self.set_logged_session(valid_host, user, response_json['session.id'])

        logging.info('Logged as %s' % (user))

    def upload(self, path, project=None, zip_name=None):
        """Upload command, intended to make the request to Azkaban and treat the response properly

        This method receives a path to a directory that contains all the files that should be in the Azkaban project,
        zip this path (as Azkaban expects it zipped), make the upload request to Azkaban, deletes the zip that was
        created and evaluate the response.

        If project name is not passed as argument, it will be assumed that the project name is the basename of the path
        passed. If zip name is not passed as argument, the project name will be used for the zip.

        If project or path is wrong or if there is no session_id, it returns false. If everything is fine, returns True.

        :param path: path to be zipped and uploaded
        :type path: str
        :param project: Project name on Azkaban
        :type project: str, optional
        :param zip_name: Zip name that will be created and uploaded
        :type zip_name: str, optional
        :raises UploadError: when Azkaban api returns error in response
        """

        self.__check_if_logged()

        if not project:
            # define project name as basename
            project = os.path.basename(os.path.abspath(path))

        if not zip_name:
            # define zip name as project name
            zip_name = project

        try:
            zip_path = make_archive(zip_name, 'zip', path)
        except FileNotFoundError as e:
            raise UploadError(str(e))

        try:
            response = api.upload_request(self.__session ,self.__host, self.__session_id, project, zip_path)
        finally:
            os.remove(zip_path)

        self.__catch_response_error(response, UploadError)

        response_json = response.json()
        logging.info('Project %s updated to version %s' % (project, response_json[u'version']))

    def schedule(self, project, flow, cron, **execution_options):
        """Schedule command, intended to make the request to Azkaban and treat the response properly.

        This method receives the project, the flow, the cron expression in quartz format and optional execution options,
        make the schedule request to schedule the flow with the cron specified and evaluate the response.

        If project, flow or cron is wrong or if there is no session_id, it returns false. If everything is fine, returns
        True.

        :param project: Project name on Azkaban
        :type project: str
        :param flow: Flow name on Azkaban
        :type flow: str
        :param cron: Cron expression, in quartz format
        :type cron: str
        :raises ScheduleError: when Azkaban api returns error in response
        """

        self.__check_if_logged()

        execution_options = {k:v for (k, v) in execution_options.items() if v}

        response = api.schedule_request(
            self.__session,
            self.__host,
            self.__session_id,
            project,
            flow,
            cron,
            **execution_options
        )

        self.__catch_response_error(response, ScheduleError)

        response_json = response.json()
        logging.info(response_json[u'message'])
        logging.info('scheduleId: %s' % (response_json[u'scheduleId']))

    def fetch_flows(self, project):
        """Fetch flows command, intended to make the request to Azkaban and treat the response properly.

        This method receives the project name, makes the fetch flows request to fetch the flows
        and evaluates the response.

        If project is wrong or there is no session_id, it returns false. If everything is fine, returns
        True.

        :param project: project name on Azkaban
        :type project: str
        :raises FetchFlowsError: when Azkaban api returns error in response
        """

        self.__check_if_logged()

        response = api.fetch_flows_request(
            self.__session,
            self.__host,
            self.__session_id,
            project
        )

        self.__catch_response_error(response, FetchFlowsError)

        response_json = response.json()
        logging.info('Project ID: %s' % (response_json[u'projectId']))
        return response_json

    def fetch_schedule(self, project_id, flow):
        """Fetch schedule command, intended to make the request to Azkaban and treat the response properly.

        This method receives the project id, flow name and optional execution options, makes the
        fetch schedule request to fetch the schedule of the flow and evaluates the response.

        If project_id or flow is wrong or there is no session_id, it returns false. If everything is fine, returns
        True.

        :param project_id: project id on Azkaban
        :type project_id: str
        :param flow: flow name on Azkaban
        :type flow: str
        :raises FetchScheduleError: when Azkaban api returns error in response
        """

        self.__check_if_logged()

        response = api.fetch_schedule_request(
            self.__session,
            self.__host,
            self.__session_id,
            project_id,
            flow
        )

        self.__catch_response_error(response, FetchScheduleError)

        response_json = response.json()
        logging.info('Schedule ID: %s' % (response_json[u'schedule'][u'scheduleId']))
        return response_json

    def unschedule(self, schedule_id):
        """Unschedule command, intended to make the request to Azkaban and treat the response properly.

        This method receives the schedule id and optional execution options, makes the unschedule
        request to unschedule the flow and evaluates the response.

        If schedule_id is wrong or there is no session_id, it returns false. If everything is fine, returns
        True.

        :param schedule_id: Schedule id on Azkaban
        :type schedule: str
        :raises UnscheduleError: when Azkaban api returns error in response
        """

        self.__check_if_logged()

        response = api.unschedule_request(
            self.__session,
            self.__host,
            self.__session_id,
            schedule_id
        )

        self.__catch_response_error(response, UnscheduleError)

        response_json = response.json()
        logging.info(response_json[u'message'])

    def execute(self, project, flow):
        """Execute command, intended to make the request to Azkaban and treat the response properly.

        This method receives the project and the flow, make the execute request to execute the flow and evaluate the
        response.

        If project or flow is wrong or if there is no session_id, it returns false. If everything is fine, returns True.

        :param project: Project name on Azkaban
        :type project: str
        :param flow: Flow name on Azkaban
        :type flow: str
        :raises ExecuteError: when Azkaban api returns error in response
        """

        self.__check_if_logged()

        response = api.execute_request(
            self.__session,
            self.__host,
            self.__session_id,
            project,
            flow,
        )

        self.__catch_response_error(response, ExecuteError)

        response_json = response.json()
        logging.info('%s' % (response_json[u'message']))

    def create(self, project, description):
        """Create command, intended to make the request to Azkaban and treat the response properly.

        This method receives the project name and the description, make the execute request to create the project and
        evaluate the response.

        :param project: Project name on Azkaban
        :type project: str
        :param description: Description for the project
        :type: str
        """
        
        self.__check_if_logged()

        response = api.create_request(
            self.__session,
            self.__host,
            self.__session_id,
            project,
            description
        )

        self.__catch_response_error(response, CreateError)

        logging.info('Project %s created successfully' % (project))

<<<<<<< HEAD
    def fetch_projects(self):
        """Fetch all projects command, intended to make the request to Azkaban and treat the response properly.

        This method makes the fetch projects request to fetch all the projects and evaluates the response.

        :raises FetchFlowsError: when Azkaban api returns error in response
=======
    def delete(self, project):
        """Delete command, intended to make the request to Azkaban and treat the response properly.

        This method receives the project name, make the execute request to delete the project and
        evaluate the response.

        :param project: Project name on Azkaban
        :type project: str
>>>>>>> a55c3b7a
        """

        self.__check_if_logged()

<<<<<<< HEAD
        response = api.fetch_projects_request(
            self.__session,
            self.__host,
            self.__session_id
        )

        # The fetch projects request returns an html content, so we only catch login errors
        self.__catch_login(response)

        return response.text
=======
        api.delete_request(
            self.__session,
            self.__host,
            self.__session_id,
            project
        )

        # The delete request does not return any message
>>>>>>> a55c3b7a
<|MERGE_RESOLUTION|>--- conflicted
+++ resolved
@@ -370,28 +370,35 @@
 
         logging.info('Project %s created successfully' % (project))
 
-<<<<<<< HEAD
+    def delete(self, project):
+        """Delete command, intended to make the request to Azkaban and treat the response properly.
+
+        This method receives the project name, make the execute request to delete the project and
+        evaluate the response.
+
+        :param project: Project name on Azkaban
+        :type project: str
+        """
+
+        self.__check_if_logged()
+
+        api.delete_request(
+            self.__session,
+            self.__host,
+            self.__session_id,
+            project
+        )
+
+        # The delete request does not return any message
+
     def fetch_projects(self):
         """Fetch all projects command, intended to make the request to Azkaban and treat the response properly.
 
         This method makes the fetch projects request to fetch all the projects and evaluates the response.
-
-        :raises FetchFlowsError: when Azkaban api returns error in response
-=======
-    def delete(self, project):
-        """Delete command, intended to make the request to Azkaban and treat the response properly.
-
-        This method receives the project name, make the execute request to delete the project and
-        evaluate the response.
-
-        :param project: Project name on Azkaban
-        :type project: str
->>>>>>> a55c3b7a
-        """
-
-        self.__check_if_logged()
-
-<<<<<<< HEAD
+        """
+
+        self.__check_if_logged()
+
         response = api.fetch_projects_request(
             self.__session,
             self.__host,
@@ -401,14 +408,4 @@
         # The fetch projects request returns an html content, so we only catch login errors
         self.__catch_login(response)
 
-        return response.text
-=======
-        api.delete_request(
-            self.__session,
-            self.__host,
-            self.__session_id,
-            project
-        )
-
-        # The delete request does not return any message
->>>>>>> a55c3b7a
+        return response.text