--- conflicted
+++ resolved
@@ -273,7 +273,31 @@
     except ChangePermissionError as e:
         logging.error(str(e))
 
-<<<<<<< HEAD
+def __log_jobs(json):
+    logging.info("Project: %s" % (json.get('project')))
+    logging.info("Project Id: %s" % (json.get('projectId')))
+    logging.info("Flow: %s" % (json.get('flow')))
+    nodes = json.get('nodes', [])
+    for node in nodes:
+        logging.info('Node')
+        logging.info('\tId: %s' % (node.get('id')))
+        logging.info('\tType: %s' % (node.get('type')))
+        _in = node.get('in')
+        if _in:
+            logging.info('\tIn')
+            for i in _in:
+                logging.info('\t- %s' % (i))
+
+@login_required
+def __fetch_jobs_from_flow(ctx, project, flow):
+    azkaban = ctx.obj[u'azkaban']
+
+    try:
+        json = azkaban.fetch_jobs_from_flow(project, flow)
+        __parse_jobs(json)
+    except FetchJobsFromFlowError as e:
+        logging.error(str(e))
+
 def __log_flow_execution(json):
     logging.info('Execution Id: %s' % (json.get('execid')))
     logging.info('Id: %s' % (json.get('id')))
@@ -290,30 +314,18 @@
     logging.info('Start time: %s' % (json.get('startTime')))
     logging.info('End time: %s' % (json.get('endTime')))
     logging.info('Status: %s' % (json.get('status')))
-=======
-def __parse_jobs(json):
-    logging.info("Project: %s" % (json.get('project')))
-    logging.info("Project Id: %s" % (json.get('projectId')))
-    logging.info("Flow: %s" % (json.get('flow')))
->>>>>>> 6d795708
     nodes = json.get('nodes', [])
     for node in nodes:
         logging.info('Node')
         logging.info('\tId: %s' % (node.get('id')))
-<<<<<<< HEAD
         logging.info('\tNested Id: %s' % (node.get('nestedId')))
         logging.info('\tType: %s' % (node.get('type')))
         logging.info('\tAttempt: %s' % (node.get('attempt')))
         _in = node.get('in', [])
-=======
-        logging.info('\tType: %s' % (node.get('type')))
-        _in = node.get('in')
->>>>>>> 6d795708
         if _in:
             logging.info('\tIn')
             for i in _in:
                 logging.info('\t- %s' % (i))
-<<<<<<< HEAD
         logging.info('\tUpdate time: %s' % (node.get('updateTime')))
         logging.info('\tStart time: %s' % (node.get('startTime')))
         logging.info('\tEnd time: %s' % (node.get('endTime')))
@@ -328,17 +340,6 @@
         json = azkaban.fetch_flow_execution(execution_id)
         __log_flow_execution(json)
     except FetchFlowExecutionError as e:
-=======
-
-@login_required
-def __fetch_jobs_from_flow(ctx, project, flow):
-    azkaban = ctx.obj[u'azkaban']
-
-    try:
-        json = azkaban.fetch_jobs_from_flow(project, flow)
-        __parse_jobs(json)
-    except FetchJobsFromFlowError as e:
->>>>>>> 6d795708
         logging.error(str(e))
 
 # ----------------------------------------------------------------------------------------------------------------------
@@ -362,7 +363,6 @@
         azkaban.set_logged_session(**logged_session)
 
     ctx.obj['azkaban'] = azkaban
-
 
 @click.command(u'login')
 @click.pass_context
@@ -470,22 +470,20 @@
     """Change a group permission in a project"""
     __change_permission(ctx, project, group, _admin, _read, _write, _execute, _schedule)
 
-<<<<<<< HEAD
+@click.command(u'fetch_jobs_from_flow')
+@click.pass_context
+@click.argument(u'project', type=click.STRING)
+@click.argument(u'flow', type=click.STRING)
+def fetch_jobs_from_flow(ctx, project, flow):
+    """Fetch jobs of a flow"""
+    __fetch_jobs_from_flow(ctx, project, flow)
+
 @click.command(u'fetch_flow_execution')
 @click.pass_context
 @click.argument(u'execution_id', type=click.STRING)
 def fetch_flow_execution(ctx, execution_id):
     """Fetch a flow execution"""
     __fetch_flow_execution(ctx, execution_id)
-=======
-@click.command(u'fetch_jobs_from_flow')
-@click.pass_context
-@click.argument(u'project', type=click.STRING)
-@click.argument(u'flow', type=click.STRING)
-def fetch_jobs_from_flow(ctx, project, flow):
-    """Fetch jobs of a flow"""
-    __fetch_jobs_from_flow(ctx, project, flow)
->>>>>>> 6d795708
 
 cli.add_command(login)
 cli.add_command(logout)
@@ -499,11 +497,8 @@
 cli.add_command(add_permission)
 cli.add_command(remove_permission)
 cli.add_command(change_permission)
-<<<<<<< HEAD
+cli.add_command(fetch_jobs_from_flow)
 cli.add_command(fetch_flow_execution)
-=======
-cli.add_command(fetch_jobs_from_flow)
->>>>>>> 6d795708
 
 # ----------------------------------------------------------------------------------------------------------------------
 # Interface
