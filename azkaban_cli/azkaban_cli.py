# -*- coding: utf-8 -*-

from __future__ import absolute_import
from bs4 import BeautifulSoup
import logging
import click
import json
import requests
import sys
import os
from azkaban_cli.azkaban import Azkaban
from azkaban_cli.exceptions import (
    NotLoggedOnError,
    LoginError,
    SessionError,
    UploadError,
    ScheduleError,
    FetchFlowsError,
    FetchJobsFromFlowError,
    FetchScheduleError,
    FetchSLAError,
    UnscheduleError,
    ExecuteError,
    CancelError,
    CreateError,
    FetchProjectsError,
    ChangePermissionError,
    AddPermissionError,
    RemovePermissionError,
    FetchFlowExecutionError,
    FetchFlowExecutionUpdatesError,
    FetchExecutionsOfAFlowError,
<<<<<<< HEAD
    FetchExecutionJobsLogError
=======
    ResumeFlowExecutionError,
>>>>>>> 477eb945
)
from azkaban_cli.__version__ import __version__

APP_NAME = 'Azkaban CLI'

HOME_PATH = os.path.expanduser("~")
AZKABAN_CLI_PATH = os.path.join(HOME_PATH, ".azkaban_cli")
SESSION_JSON_PATH = os.path.join(AZKABAN_CLI_PATH, "user-session.json")


def __call_for_login(ctx):
    ctx.invoke(login, host=click.prompt('Host'), user=click.prompt('User'), password=click.prompt('Password', hide_input=True))


def __login_expired(ctx):
    azkaban = ctx.obj[u'azkaban']

    session = azkaban.get_logged_session()
    host = session['host']
    user = session['user']

    click.echo("Host: {}".format(host))
    click.echo("User: {}".format(user))
    ctx.invoke(login, host=host, user=user, password=click.prompt('Password', hide_input=True))


def login_required(function):
    def function_wrapper(ctx, *args):
        try:
            function(ctx, *args)
        except NotLoggedOnError:
            __call_for_login(ctx)
            function_wrapper(ctx, *args)
        except SessionError:
            __login_expired(ctx)
            function_wrapper(ctx, *args)

    return function_wrapper

def __save_logged_session(logged_session):
    if not os.path.exists(AZKABAN_CLI_PATH):
        os.mkdir(AZKABAN_CLI_PATH)

    with open(SESSION_JSON_PATH, "w") as session_file:
        json.dump(logged_session, session_file)

def __load_logged_session():
    if os.path.exists(SESSION_JSON_PATH):
        with open(SESSION_JSON_PATH, "r") as session_file:
            logged_session = json.load(session_file)
            return logged_session

def __delete_logged_session():
    if os.path.exists(SESSION_JSON_PATH):
        os.remove(SESSION_JSON_PATH)

def __login(ctx, host, user, password):
    azkaban = ctx.obj[u'azkaban']

    try:
        azkaban.login(host, user, password)
        __save_logged_session(azkaban.get_logged_session())
        logging.info("Logged in successfully!")
    except (requests.exceptions.ConnectionError, requests.exceptions.MissingSchema) as e:
        logging.error("Could not connect to host: %s", str(e))
    except LoginError as e:
        logging.error("Login error: %s", str(e))

def __logout(ctx):
    azkaban = ctx.obj[u'azkaban']

    azkaban.logout()
    __delete_logged_session()

    logging.info("Logged out")

@login_required
def __upload(ctx, path, project, zip_name):
    azkaban = ctx.obj[u'azkaban']

    try:
        azkaban.upload(path, project, zip_name)
    except UploadError as e:
        logging.error(str(e))

@login_required
def __schedule(ctx, project, flow, cron, concurrent_option):
    azkaban = ctx.obj[u'azkaban']

    try:
        azkaban.schedule(project, flow, cron, concurrentOption=concurrent_option)
    except ScheduleError as e:
        logging.error(str(e))

@login_required
def __unschedule(ctx, project, flow):
    azkaban = ctx.obj[u'azkaban']

    try:
        flows = azkaban.fetch_flows(project)
        project_id = flows[u'projectId']
        schedule = azkaban.fetch_schedule(project_id, flow)
        schedule_id = schedule[u'schedule'][u'scheduleId']
        azkaban.unschedule(schedule_id)
    except FetchFlowsError as e:
        logging.error(str(e))
    except FetchScheduleError as e:
        logging.error(str(e))
    except UnscheduleError as e:
        logging.error(str(e))

@login_required
def __execute(ctx, project, flow):
    azkaban = ctx.obj[u'azkaban']

    try:
        azkaban.execute(project, flow)
    except ExecuteError as e:
        logging.error(str(e))

@login_required
def __cancel(ctx, execution_id):
    azkaban = ctx.obj[u'azkaban']

    try:
        azkaban.cancel(execution_id)
    except CancelError as e:
        logging.error(str(e))

@login_required
def __create(ctx, project, description):
    azkaban = ctx.obj[u'azkaban']
    try:
        azkaban.create(project, description)
    except CreateError as e:
        logging.error(str(e))

@login_required
def __delete(ctx, project):
    azkaban = ctx.obj[u'azkaban']
    try:
        # To delete a project, all flows must be unscheduled. The first thing we do
        # is try fetching the project flows and unscheduling each one in succession.
        # Then, we attempt to delete the project. If no exception was raised, it means
        # the project was deleted successfully.
        # Note: the projectID is stored in Azkaban's internal database. Therefore,
        # fetching its flows will work even if the project has already been deleted.
        # An INFO log is printed to explain this scenario, since this command will say that
        # the project was deleted (even though it had already been deleted prior to this).

        flows = azkaban.fetch_flows(project)
        project_id = flows[u'projectId']
        flow_ids = flows[u'flows']

        if len(flow_ids) > 0:
            logging.debug('Will unschedule %d flows before deleting the project' % (len(flow_ids)))
        else:
            logging.info('Project %s has no flows or does not exist anymore!' % (project))

        for flow_id in flow_ids:
            flow_name = flow_id[u'flowId']
            logging.debug('Unscheduling flow %s' % (flow_name))
            schedule = azkaban.fetch_schedule(project_id, flow_name)
            schedule_id = schedule[u'schedule'][u'scheduleId']
            azkaban.unschedule(schedule_id)
            logging.debug('Done')

        azkaban.delete(project)

    except FetchScheduleError as e:
        logging.error(str(e))
    except FetchFlowsError as e:
        logging.error(str(e))
    except UnscheduleError as e:
        logging.error(str(e))
    else:
        logging.info('Project %s was successfully deleted' % (project))

def __parse_projects(text, user):
    def get_text(div):
        return div.find_all('a')[0].text

    def get_user(div):
        return div.find_all('p', {'class': 'project-last-modified'})[0].text.split('\n')[-1].strip()[:-1]

    try:
        soup = BeautifulSoup(text, 'html.parser')
        all_projects = soup.find_all('div', {'class': 'project-info'})
        all_projects_for_user = [get_text(div) for div in all_projects if get_user(div) == user]
        logging.info('Found %d projects for user %s:' % (len(all_projects_for_user), user))

        for project in all_projects_for_user:
            logging.info('- %s' % (project))
    except:
        raise FetchProjectsError('Error parsing response')

@login_required
def __fetch_projects(ctx, user):
    azkaban = ctx.obj[u'azkaban']

    if not user:
        user = azkaban.get_logged_session().get(u'user')

    try:
        text = azkaban.fetch_projects()
        __parse_projects(text, user)
    except FetchProjectsError as e:
        logging.error(str(e))

def __log_sla(json):
    for settings in json.get('settings', []):
        logging.info('Settings')
        logging.info('\tId: %s' % (settings.get('id')))
        logging.info('\tDuration: %s' % (settings.get('duration')))
        logging.info('\tRule: %s' % (settings.get('rule')))
        logging.info('\tActions:')
        for action in settings.get('actions', []):
            logging.info('\t\t%s' % action)
    logging.info('Emails:')
    for email in json.get('slaEmails', []):
        logging.info('\t%s' % email)
    logging.info('Job Names:')
    for job_name in json.get('allJobNames', []):
        logging.info('\t%s' % job_name)


@login_required
def __fetch_sla(ctx, schedule):
    azkaban = ctx.obj[u'azkaban']

    try:
        json = azkaban.fetch_sla(schedule)
        __log_sla(json)
    except FetchSLAError as e:
        logging.error(str(e))

@login_required
def __add_permission(ctx, project, group, admin, read, write, _execute, _schedule):
    azkaban = ctx.obj[u'azkaban']
    try:
        azkaban.add_permission(
            project,
            group,
            permission_options= {
                'admin': admin,
                'read': read,
                'write': write,
                'execute': _execute,
                'schedule': _schedule
            }
        )
    except AddPermissionError as e:
        logging.error(str(e))

@login_required
def __remove_permission(ctx, project, group):
    azkaban = ctx.obj[u'azkaban']
    try:
        azkaban.remove_permission(
            project,
            group
        )
    except RemovePermissionError as e:
        logging.error(str(e))

@login_required
def __change_permission(ctx, project, group, admin, read, write, _execute, _schedule):
    azkaban = ctx.obj[u'azkaban']
    try:
        azkaban.change_permission(
            project,
            group,
            permission_options= {
                'admin': admin,
                'read': read,
                'write': write,
                'execute': _execute,
                'schedule': _schedule
            }
        )
    except ChangePermissionError as e:
        logging.error(str(e))

def __log_jobs(json):
    logging.info("Project: %s" % (json.get('project')))
    logging.info("Project Id: %s" % (json.get('projectId')))
    logging.info("Flow: %s" % (json.get('flow')))
    nodes = json.get('nodes', [])
    for node in nodes:
        logging.info('Node')
        logging.info('\tId: %s' % (node.get('id')))
        logging.info('\tType: %s' % (node.get('type')))
        _in = node.get('in')
        if _in:
            logging.info('\tIn')
            for i in _in:
                logging.info('\t- %s' % (i))

@login_required
def __fetch_jobs_from_flow(ctx, project, flow):
    azkaban = ctx.obj[u'azkaban']

    try:
        json = azkaban.fetch_jobs_from_flow(project, flow)
        __parse_jobs(json)
    except FetchJobsFromFlowError as e:
        logging.error(str(e))

def __log_flow_execution(json):
    logging.info('Execution Id: %s' % (json.get('execid')))
    logging.info('Id: %s' % (json.get('id')))
    logging.info('Nested Id: %s' % (json.get('nestedId')))
    logging.info('Project: %s' % (json.get('project')))
    logging.info('Project Id: %s' % (json.get('projectId')))
    logging.info('Flow Id: %s' % (json.get('flowId')))
    logging.info('Flow: %s' % (json.get('flow')))
    logging.info('Type: %s' % (json.get('type')))
    logging.info('Update time: %s' % (json.get('updateTime')))
    logging.info('Submit user: %s' % (json.get('submitUser')))
    logging.info('Attempt: %s' % (json.get('attempt')))
    logging.info('Submit time: %s' % (json.get('submitTime')))
    logging.info('Start time: %s' % (json.get('startTime')))
    logging.info('End time: %s' % (json.get('endTime')))
    logging.info('Status: %s' % (json.get('status')))
    nodes = json.get('nodes', [])
    for node in nodes:
        logging.info('Node')
        logging.info('\tId: %s' % (node.get('id')))
        logging.info('\tNested Id: %s' % (node.get('nestedId')))
        logging.info('\tType: %s' % (node.get('type')))
        logging.info('\tAttempt: %s' % (node.get('attempt')))
        _in = node.get('in', [])
        if _in:
            logging.info('\tIn')
            for i in _in:
                logging.info('\t- %s' % (i))
        logging.info('\tUpdate time: %s' % (node.get('updateTime')))
        logging.info('\tStart time: %s' % (node.get('startTime')))
        logging.info('\tEnd time: %s' % (node.get('endTime')))
        logging.info('\tStatus: %s' % (node.get('status')))


@login_required
def __fetch_flow_execution(ctx, execution_id):
    azkaban = ctx.obj[u'azkaban']

    try:
        json = azkaban.fetch_flow_execution(execution_id)
        __log_flow_execution(json)
    except FetchFlowExecutionError as e:
        logging.error(str(e))

def __log_flow_execution_updates(json):
    logging.info('Id: %s' % (json.get('id')))
    logging.info('Start time: %s' % (json.get('startTime')))
    logging.info('Attempt: %s' % (json.get('attempt')))
    logging.info('Status: %s' % (json.get('status')))
    logging.info('Update time: %s' % (json.get('updateTime')))
    nodes = json.get('nodes', [])
    for node in nodes:
        logging.info('Node')
        logging.info('\tAttempt: %s' % (node.get('attempt')))
        logging.info('\tStart time: %s' % (node.get('startTime')))
        logging.info('\tId: %s' % (node.get('id')))
        logging.info('\tUpdate time: %s' % (node.get('updateTime')))
        logging.info('\tStatus: %s' % (node.get('status')))
        logging.info('\tEnd time: %s' % (node.get('endTime')))
    logging.info('Flow: %s' % (json.get('flow')))
    logging.info('Flow end time: %s' % (json.get('endTime')))

@login_required
def __fetch_flow_execution_updates(ctx, execution_id, last_update_time):
    azkaban = ctx.obj[u'azkaban']

    try:
        json = azkaban.fetch_flow_execution_updates(execution_id, last_update_time)
        __log_flow_execution_updates(json)
    except FetchFlowExecutionUpdatesError as e:
        logging.error(str(e))

def __log_executions_of_a_flow(json):
    logging.info('Total: %s' % (json.get('total')))
    logging.info('Project: %s' % (json.get('project')))
    logging.info('Length: %s' % (json.get('length')))
    logging.info('From: %s' % (json.get('from')))
    logging.info('Flow: %s' % (json.get('flow')))
    logging.info('ProjectId: %s' % (json.get('projectId')))
    executions = json.get('executions', [])
    for execution in executions:
        logging.info('StartTime: %s' % (json.get('startTime')))
        logging.info('SubmitUser: %s' % (json.get('submitUser')))
        logging.info('Status: %s' % (json.get('status')))
        logging.info('SubmitTime: %s' % (json.get('submitTime')))
        logging.info('Execution Id: %s' % (json.get('execId')))
        logging.info('Project Id: %s' % (json.get('projectId')))
        logging.info('End time: %s' % (json.get('endTime')))
        logging.info('Flow Id: %s' % (json.get('flowId')))

@login_required
def __fetch_executions_of_a_flow(ctx, project, flow, start, length):
    azkaban = ctx.obj[u'azkaban']

    try:
        json = azkaban.fetch_executions_of_a_flow(project, flow, start, length)
        __log_executions_of_a_flow(json)
    except FetchExecutionsOfAFlowError as e:
        logging.error(str(e))

<<<<<<< HEAD
def __log_execution_job_log(json):
    logging.info('Data: %s' % (json.get('data')))
    logging.info('Offset: %s' % (json.get('offset')))
    logging.info('Length: %s' % (json.get('length')))

@login_required
def __fetch_execution_job_log(ctx, execution_id, jobid, offset, length):
    azkaban = ctx.obj[u'azkaban']
    try:
        json = azkaban.fetch_execution_job_log(execution_id, jobid, offset, length)
        __log_execution_job_log(json)
    except FetchExecutionJobsLogError as e:
=======
@login_required
def __resume_flow_execution(ctx, execution_id):
    azkaban = ctx.obj[u'azkaban']

    try:
        json = azkaban.resume_flow_execution(execution_id)
        logging.info('Flow successfully resumed')
    except ResumeFlowExecutionError as e:
>>>>>>> 477eb945
        logging.error(str(e))


# ----------------------------------------------------------------------------------------------------------------------
# Interface
# ----------------------------------------------------------------------------------------------------------------------

@click.group(chain=True)
@click.version_option(version=__version__, prog_name=APP_NAME)
def cli():
    # set default logging (to console)
    logging.basicConfig(level=logging.INFO, format=u'%(asctime)s\t%(levelname)s\t%(message)s')

    ctx = click.get_current_context()
    ctx.obj = {}

    azkaban = Azkaban()

    logged_session = __load_logged_session()

    if logged_session:
        azkaban.set_logged_session(**logged_session)

    ctx.obj['azkaban'] = azkaban

@click.command(u'login')
@click.pass_context
@click.option(u'--host', prompt=True, help=u'Azkaban hostname with protocol.')
@click.option(u'--user', prompt=True, help=u'Login user.')
@click.option(u'--password', prompt=True, hide_input=True, help=u'Login password.')
def login(ctx, host, user, password):
    """Login to an Azkaban server"""
    __login(ctx, host, user, password)

@click.command(u'logout')
@click.pass_context
def logout(ctx):
    """Logout from Azkaban session"""
    __logout(ctx)

@click.command(u'upload')
@click.pass_context
@click.argument(u'path', type=click.STRING)
@click.option(u'--project', type=click.STRING, help=u'Project name in Azkaban, default value is the dirname specified in path argument.')
@click.option(u'--zip-name', type=click.STRING, help=u'If you wanna specify Zip file name that will be generated and uploaded to Azkaban. Default value is project name.')
def upload(ctx, path, project, zip_name):
    """Generates a zip of path passed as argument and uploads it to Azkaban."""
    __upload(ctx, path, project, zip_name)

@click.command(u'schedule')
@click.pass_context
@click.argument(u'project', type=click.STRING)
@click.argument(u'flow', type=click.STRING)
@click.argument(u'cron', type=click.STRING)
@click.option(u'--concurrent-option', type=click.STRING, help=u'If you wanna specify concurrent option for scheduling flow. Possible values: ignore, pipeline, skip')
def schedule(ctx, project, flow, cron, concurrent_option):
    """Schedule a flow from a project with specified cron in quartz format"""
    __schedule(ctx, project, flow, cron, concurrent_option)

@click.command(u'unschedule')
@click.pass_context
@click.argument(u'project', type=click.STRING)
@click.argument(u'flow', type=click.STRING)
def unschedule(ctx, project, flow):
    """Unschedule a flow from a project"""
    __unschedule(ctx, project, flow)

@click.command(u'execute')
@click.pass_context
@click.argument(u'project', type=click.STRING)
@click.argument(u'flow', type=click.STRING)
def execute(ctx, project, flow):
    """Execute a flow from a project"""
    __execute(ctx, project, flow)

@click.command(u'cancel')
@click.pass_context
@click.argument(u'execution_id', type=click.STRING)
def cancel(ctx, execution_id):
    """Cancel a flow execution"""
    __cancel(ctx, execution_id)

@click.command(u'create')
@click.pass_context
@click.argument(u'project', type=click.STRING)
@click.argument(u'description', type=click.STRING)
def create(ctx, project, description):
    """Create a new project"""
    __create(ctx, project, description)

@click.command(u'delete')
@click.pass_context
@click.argument(u'project', type=click.STRING)
def delete(ctx, project):
    """Delete a project"""
    __delete(ctx, project)

@click.command(u'fetch_projects')
@click.pass_context
@click.option(u'--user', type=click.STRING, required=False, help=u'Azkaban user to fetch projects from')
def fetch_projects(ctx, user):
    """Fetch all project from a user"""
    __fetch_projects(ctx, user)

@click.command(u'fetch_sla')
@click.pass_context
@click.argument(u'schedule', type=click.STRING)
def fetch_sla(ctx, schedule):
    """Fetch the SLA from a schedule"""
    __fetch_sla(ctx, schedule)

@click.command(u'add_permission')
@click.pass_context
@click.argument(u'project', type=click.STRING)
@click.argument(u'group', type=click.STRING)
@click.option('--admin', '-a', '_admin', required=False, help=u'The group has admin rights in the project', is_flag=True)
@click.option('--read', '-r', '_read', required=False, help=u'The group can read the project', is_flag=True)
@click.option('--write', '-w', '_write', required=False, help=u'The group can write on the project', is_flag=True)
@click.option('--execute', '-e', '_execute', required=False, help=u'The group can execute on the project', is_flag=True)
@click.option('--schedule', '-s', '_schedule', required=False, help=u'The group can schedule on the project', is_flag=True)
def add_permission(ctx, project, group, _admin, _read, _write, _execute, _schedule):
    """Add a group with permission in a project"""
    __add_permission(ctx, project, group, _admin, _read, _write, _execute, _schedule)

@click.command(u'remove_permission')
@click.pass_context
@click.argument(u'project', type=click.STRING)
@click.argument(u'group', type=click.STRING)
def remove_permission(ctx, project, group):
    """Remove group permission from a project"""
    __remove_permission(ctx, project, group)

@click.command(u'change_permission')
@click.pass_context
@click.argument(u'project', type=click.STRING)
@click.argument(u'group', type=click.STRING)
@click.option('--admin', '-a', '_admin', required=False, help=u'The group has admin rights in the project', is_flag=True)
@click.option('--read', '-r', '_read', required=False, help=u'The group can read the project', is_flag=True)
@click.option('--write', '-w', '_write', required=False, help=u'The group can write on the project', is_flag=True)
@click.option('--execute', '-e', '_execute', required=False, help=u'The group can execute on the project', is_flag=True)
@click.option('--schedule', '-s', '_schedule', required=False, help=u'The group can schedule on the project', is_flag=True)
def change_permission(ctx, project, group, _admin, _read, _write, _execute, _schedule):
    """Change a group permission in a project"""
    __change_permission(ctx, project, group, _admin, _read, _write, _execute, _schedule)

@click.command(u'fetch_jobs_from_flow')
@click.pass_context
@click.argument(u'project', type=click.STRING)
@click.argument(u'flow', type=click.STRING)
def fetch_jobs_from_flow(ctx, project, flow):
    """Fetch jobs of a flow"""
    __fetch_jobs_from_flow(ctx, project, flow)

@click.command(u'fetch_flow_execution')
@click.pass_context
@click.argument(u'execution_id', type=click.STRING)
def fetch_flow_execution(ctx, execution_id):
    """Fetch a flow execution"""
    __fetch_flow_execution(ctx, execution_id)

@click.command(u'fetch_executions_of_a_flow')
@click.pass_context
@click.argument(u'project', type=click.STRING)
@click.argument(u'flow', type=click.STRING)
@click.argument(u'start', type=click.INT, default=0)
@click.argument(u'length', type=click.INT, default=3)
def fetch_executions_of_a_flow(ctx, project, flow, start, length):
    """Fetch executions of a flow"""
    __fetch_executions_of_a_flow(ctx, project, flow, start, length)

@click.command(u'fetch_flow_execution_updates')
@click.pass_context
@click.argument(u'execution_id', type=click.STRING)
@click.option('-lt', 'last_update_time', type=click.STRING, default=u"-1", help=u'The criteria to filter by last update time', show_default=True)
def fetch_flow_execution_updates(ctx, execution_id, last_update_time):
    """Fetch flow execution updates"""
    __fetch_flow_execution_updates(ctx, execution_id, last_update_time)

@click.command(u'fetch_execution_job_log')
@click.pass_context
@click.argument(u'execution_id', type=click.STRING)
@click.argument(u'jobid', type=click.STRING)
@click.argument(u'offset', type=click.STRING)
@click.argument(u'length', type=click.STRING)
def fetch_execution_job_log(ctx, execution_id, jobid, offset, length):
    """Fetch flow execution job logs"""
    __fetch_execution_job_log(ctx, execution_id, jobid, offset, length)

cli.add_command(login)
cli.add_command(logout)
cli.add_command(upload)
cli.add_command(schedule)
cli.add_command(unschedule)
cli.add_command(execute)
cli.add_command(cancel)
cli.add_command(create)
cli.add_command(delete)
cli.add_command(fetch_projects)
cli.add_command(fetch_sla)
cli.add_command(add_permission)
cli.add_command(remove_permission)
cli.add_command(change_permission)
cli.add_command(fetch_jobs_from_flow)
cli.add_command(fetch_flow_execution)
cli.add_command(fetch_flow_execution_updates)
cli.add_command(fetch_executions_of_a_flow)
cli.add_command(fetch_execution_job_log)

# ----------------------------------------------------------------------------------------------------------------------
# Interface
# ----------------------------------------------------------------------------------------------------------------------


if __name__ == u'__main__':
    try:
        cli()

    except Exception as ex:
        logging.error(ex)

        sys.exit()<|MERGE_RESOLUTION|>--- conflicted
+++ resolved
@@ -30,11 +30,8 @@
     FetchFlowExecutionError,
     FetchFlowExecutionUpdatesError,
     FetchExecutionsOfAFlowError,
-<<<<<<< HEAD
-    FetchExecutionJobsLogError
-=======
-    ResumeFlowExecutionError,
->>>>>>> 477eb945
+    FetchExecutionJobsLogError,
+    ResumeFlowExecutionError
 )
 from azkaban_cli.__version__ import __version__
 
@@ -443,7 +440,6 @@
     except FetchExecutionsOfAFlowError as e:
         logging.error(str(e))
 
-<<<<<<< HEAD
 def __log_execution_job_log(json):
     logging.info('Data: %s' % (json.get('data')))
     logging.info('Offset: %s' % (json.get('offset')))
@@ -456,7 +452,8 @@
         json = azkaban.fetch_execution_job_log(execution_id, jobid, offset, length)
         __log_execution_job_log(json)
     except FetchExecutionJobsLogError as e:
-=======
+        logging.error(str(e))
+
 @login_required
 def __resume_flow_execution(ctx, execution_id):
     azkaban = ctx.obj[u'azkaban']
@@ -465,7 +462,6 @@
         json = azkaban.resume_flow_execution(execution_id)
         logging.info('Flow successfully resumed')
     except ResumeFlowExecutionError as e:
->>>>>>> 477eb945
         logging.error(str(e))
 
 
