--- conflicted
+++ resolved
@@ -60,9 +60,8 @@
 class FetchExecutionsOfAFlowError(Exception):
     pass
 
-<<<<<<< HEAD
 class FetchExecutionJobsLogError(Exception):
-=======
+    pass
+
 class ResumeFlowExecutionError(Exception):
->>>>>>> 477eb945
     pass