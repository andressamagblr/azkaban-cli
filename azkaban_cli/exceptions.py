# -*- coding: utf-8 -*-

class NotLoggedOnError(Exception):
    pass

class SessionError(Exception):
    pass

class LoginError(Exception):
    pass

class UploadError(Exception):
    pass

class ExecuteError(Exception):
    pass

class ScheduleError(Exception):
    pass

class FetchFlowsError(Exception):
    pass

class FetchScheduleError(Exception):
    pass

class UnscheduleError(Exception):
    pass

class CreateError(Exception):
    pass

class FetchProjectsError(Exception):
    pass

class AddPermissionError(Exception):
    pass

class RemovePermissionError(Exception):
    pass

class ChangePermissionError(Exception):
    pass

<<<<<<< HEAD
class FetchFlowExecutionError(Exception):
=======
class FetchJobsFromFlowError(Exception):
>>>>>>> 6d795708
    pass<|MERGE_RESOLUTION|>--- conflicted
+++ resolved
@@ -42,9 +42,8 @@
 class ChangePermissionError(Exception):
     pass
 
-<<<<<<< HEAD
 class FetchFlowExecutionError(Exception):
-=======
+    pass
+
 class FetchJobsFromFlowError(Exception):
->>>>>>> 6d795708
     pass