# Azkaban CLI
[![Build Status](https://travis-ci.com/globocom/azkaban-cli.svg?branch=master)](https://travis-ci.com/globocom/azkaban-cli)

CLI for Azkaban 3 API access and flow upload.

## Install

Use virtualenv or conda env
```sh
### Building virtualenv
virtualenv azkaban_cli

### Activating virtualenv
source azkaban_cli/bin/activate

### Installing Azkaban CLI
pip install azkaban_cli
```

## Usage

Actvate your virtualenv and call ```azkaban```

```sh
$ azkaban --help
Usage: azkaban [OPTIONS] COMMAND1 [ARGS]... [COMMAND2 [ARGS]...]...

Options:
  --version  Show the version and exit.
  --help     Show this message and exit.

Commands:
  add_permission        Add a group with permission in a project
  change_permission     Change a group permission in a project
  create                Create a new project
  delete                Delete a project
  execute               Execute a flow from a project
<<<<<<< HEAD
  fetch_flow_execution  Fetch a flow execution
=======
  fetch_jobs_from_flow  Fetch jobs of a flow
>>>>>>> 6d795708
  fetch_projects        Fetch all project from a user
  login                 Login to an Azkaban server
  logout                Logout from Azkaban session
  remove_permission     Remove group permission from a project
  schedule              Schedule a flow from a project with specified cron...
  unschedule            Unschedule a flow from a project
  upload                Generates a zip of path passed as argument and...
```

## Examples

### Making login (this login cache information and don't need to do again)

```sh
azkaban login --host https://azkaban.your_company.com
```

## Contribute

For development and contributing, please follow [Contributing Guide](https://github.com/globocom/azkaban-cli/blob/master/CONTRIBUTING.md) and ALWAYS respect the [Code of Conduct](https://github.com/globocom/azkaban-cli/blob/master/CODE_OF_CONDUCT.md)<|MERGE_RESOLUTION|>--- conflicted
+++ resolved
@@ -35,11 +35,8 @@
   create                Create a new project
   delete                Delete a project
   execute               Execute a flow from a project
-<<<<<<< HEAD
   fetch_flow_execution  Fetch a flow execution
-=======
   fetch_jobs_from_flow  Fetch jobs of a flow
->>>>>>> 6d795708
   fetch_projects        Fetch all project from a user
   login                 Login to an Azkaban server
   logout                Logout from Azkaban session
