--- conflicted
+++ resolved
@@ -30,12 +30,12 @@
   --help     Show this message and exit.
 
 Commands:
-<<<<<<< HEAD
   add_permission     Add a group with permission in a project
   change_permission  Change a group permission in a project
   create             Create a new project
   delete             Delete a project
   execute            Execute a flow from a project
+  fetch_jobs_from_flow  Fetch jobs of a flow
   fetch_projects     Fetch all project from a user
   fetch_sla          Fetch SLA from a schedule
   login              Login to an Azkaban server
@@ -44,21 +44,6 @@
   schedule           Schedule a flow from a project with specified cron in...
   unschedule         Unschedule a flow from a project
   upload             Generates a zip of path passed as argument and uploads...
-=======
-  add_permission        Add a group with permission in a project
-  change_permission     Change a group permission in a project
-  create                Create a new project
-  delete                Delete a project
-  execute               Execute a flow from a project
-  fetch_jobs_from_flow  Fetch jobs of a flow
-  fetch_projects        Fetch all project from a user
-  login                 Login to an Azkaban server
-  logout                Logout from Azkaban session
-  remove_permission     Remove group permission from a project
-  schedule              Schedule a flow from a project with specified cron...
-  unschedule            Unschedule a flow from a project
-  upload                Generates a zip of path passed as argument and...
->>>>>>> 6d795708
 ```
 
 ## Examples
